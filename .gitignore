# build.tcl generated files
_history/
obj/
<<<<<<< HEAD
*.out
=======
output.sv

# Test files
sim_build/

# MacOS files.
.DS_Store

# iverilog generated files
*.out
*.vvp
*.vcd


# Python virtual environments
env/
.env/
venv/
.venv/
>>>>>>> 066d83fb
<|MERGE_RESOLUTION|>--- conflicted
+++ resolved
@@ -1,9 +1,6 @@
 # build.tcl generated files
 _history/
 obj/
-<<<<<<< HEAD
-*.out
-=======
 output.sv
 
 # Test files
@@ -22,5 +19,4 @@
 env/
 .env/
 venv/
-.venv/
->>>>>>> 066d83fb
+.venv/