--- conflicted
+++ resolved
@@ -1,10 +1,7 @@
 # build.tcl generated files
 _history/
 obj/
-<<<<<<< HEAD
-*.out
 output.sv
-=======
 
 # Test files
 sim_build/
@@ -22,5 +19,4 @@
 env/
 .env/
 venv/
-.venv/
->>>>>>> e1bade13
+.venv/